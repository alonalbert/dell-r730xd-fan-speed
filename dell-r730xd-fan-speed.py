#!/usr/bin/python
#
import argparse
import logging
import sqlite3
import subprocess
import sys
import time
from collections import namedtuple
from logging.handlers import RotatingFileHandler

FanSpeed = namedtuple("TempFanSpeed", [
  "cpuTemp",
  "fanSpeedPercent",
])

FAN_SPEED_MAP = {
  48: 50,
  47: 45,
  46: 40,
  45: 35,
  44: 30,
  43: 25,
  42: 20,
}

MAX_EXHAUST_TEMP = 35.0
MAX_CPU_TEMP = sorted(FAN_SPEED_MAP.keys())[len(FAN_SPEED_MAP) - 1]

LOG_MAX_BYTES = 5 * 1024 * 1024
LOG_BACKUP_COUNT = 5

logger = None
db = None

Sensors = namedtuple("Sensors", [
  "temp_inlet",
  "temp_exhaust",
  "temp_cpu1",
  "temp_cpu2",
  "rpm_fan1",
  "rpm_fan2",
  "rpm_fan3",
  "rpm_fan4",
  "rpm_fan5",
  "rpm_fan6",
])


def main():
  log(logging.INFO, "Reading sensors:")
  sensors = read_sensors()
  log_sensors(sensors)

  fan_control = sensors.rpm_fan1 > 6000
  temp_exceeded = \
    check_temp(sensors.temp_exhaust, MAX_EXHAUST_TEMP, "Exhaust") or \
    check_temp(sensors.temp_cpu1, MAX_CPU_TEMP, "CPU1") or \
    check_temp(sensors.temp_cpu2, MAX_CPU_TEMP, "CPU2")

  if temp_exceeded:
    level = logging.INFO if not fan_control else logging.DEBUG
    log(level, "  Turning on fan control")
    set_fan_control(True)
    db_insert("INSERT INTO FanControl VALUES(CURRENT_TIMESTAMP, 0, TRUE)", None)
  else:
    temp = int(max(sensors.temp_cpu1, sensors.temp_cpu2))
    fan_power = FAN_SPEED_MAP.get(temp)
    if fan_power is not None:
      log(logging.INFO, "  Max CPU temp is %d. Setting fan speed to %d%%" % (temp, fan_power))
    else:
      fan_power = sorted(FAN_SPEED_MAP.values())[0]
      log(logging.INFO, "  Max CPU temp is %d. Setting fan speed to lowest setting %d%%" % (temp, fan_power))

    set_fan_control(False)
    set_fan_power(fan_power)
    db_insert("INSERT INTO FanControl VALUES(CURRENT_TIMESTAMP, ?, FALSE)", [fan_power])

  time.sleep(10)
  log_sensors(read_sensors())


def execute(command):
  log(logging.DEBUG, "  %s" % command)
  result = subprocess.run(command.split(), stdout=subprocess.PIPE)
  if result.returncode != 0:
    raise Exception("Failed to execute '%s'" % command)
  return result.stdout.decode("utf-8")


def read_sensors():
  lines = execute("ipmitool sensor").splitlines()
  inlet_temp = None
  exhaust_temp = None
  cpu1_temp = None
  cpu2_temp = None
  fan1_speed = None
  fan2_speed = None
  fan3_speed = None
  fan4_speed = None
  fan5_speed = None
  fan6_speed = None

  for line in lines:
    split = line.split("|")
    name = split[0].strip()
    value = split[1].strip()

    if name == "Inlet Temp":
      inlet_temp = int(float(value))
    elif name == "Exhaust Temp":
      exhaust_temp = int(float(value))
    elif name == "Temp":
      if cpu1_temp is None:
        cpu1_temp = int(float(value))
      else:
        cpu2_temp = int(float(value))
    elif name == "Fan1 RPM":
      fan1_speed = int(float(value))
    elif name == "Fan2 RPM":
      fan2_speed = int(float(value))
    elif name == "Fan3 RPM":
      fan3_speed = int(float(value))
    elif name == "Fan4 RPM":
      fan4_speed = int(float(value))
    elif name == "Fan5 RPM":
      fan5_speed = int(float(value))
    elif name == "Fan6 RPM":
      fan6_speed = int(float(value))

  return Sensors(inlet_temp, exhaust_temp, cpu1_temp, cpu2_temp, fan1_speed, fan2_speed, fan3_speed, fan4_speed,
                 fan5_speed,
                 fan6_speed)


def set_fan_control(enabled):
  execute("ipmitool raw 0x30 0x30 0x01 %s" % ("0x01" if enabled else "0x00"))


def set_fan_power(percent):
  execute("ipmitool raw 0x30 0x30 0x02 0xff 0x%02x" % percent)


def log_sensors(sensors):
  log(logging.INFO,
      "  Sensors: Intel: %dc Exhaust: %dc CPU1: %dc CPU2: %dc Fans: ~%d rpm"
      % (sensors.temp_inlet, sensors.temp_exhaust, sensors.temp_cpu1, sensors.temp_cpu2, sensors.rpm_fan1))
  db_insert(
    "INSERT INTO Sensors VALUES(CURRENT_TIMESTAMP, ?, ?, ?, ?, ?, ?, ?, ?, ?, ?)",
    [sensors.temp_inlet,
     sensors.temp_exhaust,
     sensors.temp_cpu1,
     sensors.temp_cpu2,
     sensors.rpm_fan1,
     sensors.rpm_fan2,
     sensors.rpm_fan3,
     sensors.rpm_fan4,
     sensors.rpm_fan5,
     sensors.rpm_fan6],
  )


def db_insert(sql, params):
  if db is not None:
    db.execute(sql, params)
    db.commit()


def check_temp(temp, max_temp, name):
  if temp > max_temp:
    log(logging.INFO, "  %s temp %d exceeded %d" % (name, temp, max_temp))
    return True
  return False


def log(level, message):
  if logger is None:
    print(message)
  else:
    logger.log(level, message)


def setup_logger(filename):
  if filename is not None:
    logger.setLevel(logging.DEBUG)
    handler = RotatingFileHandler(filename, maxBytes=LOG_MAX_BYTES, backupCount=LOG_BACKUP_COUNT)
    handler.setFormatter(logging.Formatter("%(asctime)s: %(levelname)-10s %(message)s"))
    logger.addHandler(handler)


if __name__ == '__main__':
  try:
    parser = argparse.ArgumentParser()
    parser.add_argument("--log", "-l", dest="log", default=None)
    parser.add_argument("--database", "-d", dest="database", default=None)
    args = parser.parse_args()
    if args.log is not None:
      logger = logging.getLogger("Dell PowerEdge 730xd Fan Control")
      setup_logger(args.log)
    if args.database is not None:
      db = sqlite3.connect(args.database)

    main()
  except:
    log(logging.ERROR, "Unexpected error: %s" % sys.exc_info()[0])
    log(logging.WARN, "Turning on auto fan control")
    set_fan_control(True)
<<<<<<< HEAD
    db_insert("INSERT INTO FanControl VALUES(CURRENT_TIMESTAMP, 0, TRUE)", None)
=======
>>>>>>> 90a0aa36
    raise
  finally:
    if db is not None:
      db.close()<|MERGE_RESOLUTION|>--- conflicted
+++ resolved
@@ -62,7 +62,7 @@
     level = logging.INFO if not fan_control else logging.DEBUG
     log(level, "  Turning on fan control")
     set_fan_control(True)
-    db_insert("INSERT INTO FanControl VALUES(CURRENT_TIMESTAMP, 0, TRUE)", None)
+    db_insert("INSERT INTO FanControl(percent, auto) VALUES(0, TRUE)", [])
   else:
     temp = int(max(sensors.temp_cpu1, sensors.temp_cpu2))
     fan_power = FAN_SPEED_MAP.get(temp)
@@ -74,7 +74,7 @@
 
     set_fan_control(False)
     set_fan_power(fan_power)
-    db_insert("INSERT INTO FanControl VALUES(CURRENT_TIMESTAMP, ?, FALSE)", [fan_power])
+    db_insert("INSERT INTO FanControl(percent, auto) VALUES(?, FALSE)", [fan_power])
 
   time.sleep(10)
   log_sensors(read_sensors())
@@ -146,7 +146,20 @@
       "  Sensors: Intel: %dc Exhaust: %dc CPU1: %dc CPU2: %dc Fans: ~%d rpm"
       % (sensors.temp_inlet, sensors.temp_exhaust, sensors.temp_cpu1, sensors.temp_cpu2, sensors.rpm_fan1))
   db_insert(
-    "INSERT INTO Sensors VALUES(CURRENT_TIMESTAMP, ?, ?, ?, ?, ?, ?, ?, ?, ?, ?)",
+    """
+    INSERT INTO Sensors(
+      temp_inlet, 
+      temp_exhaust, 
+      temp_cpu1,
+      temp_cpu2,
+      rpm_fan1,
+      rpm_fan2,
+      rpm_fan3,
+      rpm_fan4,
+      rpm_fan5,
+      rpm_fan6
+      ) VALUES(?, ?, ?, ?, ?, ?, ?, ?, ?, ?)
+    """,
     [sensors.temp_inlet,
      sensors.temp_exhaust,
      sensors.temp_cpu1,
@@ -205,10 +218,7 @@
     log(logging.ERROR, "Unexpected error: %s" % sys.exc_info()[0])
     log(logging.WARN, "Turning on auto fan control")
     set_fan_control(True)
-<<<<<<< HEAD
-    db_insert("INSERT INTO FanControl VALUES(CURRENT_TIMESTAMP, 0, TRUE)", None)
-=======
->>>>>>> 90a0aa36
+    db_insert("INSERT INTO FanControl(percent, auto) VALUES(0, TRUE)", [])
     raise
   finally:
     if db is not None:
